-module(aec_headers).

%% API
-export([prev_hash/1,
         height/1,
         nonce/1,
         target/1,
         difficulty/1,
         time_in_secs/1,
<<<<<<< HEAD
         serialize_to_map/1,
         deserialize_from_map/1,
         serialize_to_binary/1,
         deserialize_from_binary/1,
         hash_header/1]).
=======
         serialize_for_network/1,
         deserialize_from_network/1,
         hash_network_serialization/1,
         hash_internal_representation/1]).

-export_type([block_header_serialized_for_network/0]).
>>>>>>> 86bd1f12

-include("common.hrl").
-include("blocks.hrl").


prev_hash(Header) ->
    Header#header.prev_hash.

height(Header) ->
    Header#header.height.

nonce(Header) ->
    Header#header.nonce.

target(Header) ->
    Header#header.target.

difficulty(Header) ->
    aec_pow:target_to_difficulty(target(Header)).

time_in_secs(Header) ->
    Time = Header#header.time,
    aeu_time:msecs_to_secs(Time).

<<<<<<< HEAD
-spec serialize_to_map(header()) -> {ok, map()}.
serialize_to_map(H = #header{}) ->
    Serialized =
      #{<<"height">> =>  height(H),
        <<"prev-hash">> => base64:encode(prev_hash(H)),
        <<"root-hash">> => base64:encode(H#header.root_hash),
        <<"difficulty">> => H#header.difficulty,
        <<"nonce">> => H#header.nonce,
        <<"time">> => H#header.time,
        <<"version">> => H#header.version
      },
    {ok, Serialized}.

-spec deserialize_from_map(map()) -> {ok, header()}.
deserialize_from_map(H = #{}) ->
      #{<<"height">> := Height,
        <<"prev-hash">> := PrevHash,
        <<"root-hash">> := RootHash,
        <<"difficulty">> := Difficulty,
        <<"nonce">> := Nonce,
        <<"time">> := Time,
        <<"version">> := Version 
      } = H,
    {ok, #header{height = Height,
                 prev_hash = base64:decode(PrevHash),
                 root_hash = base64:decode(RootHash),
                 difficulty = Difficulty,
                 nonce = Nonce,
                 time = Time,
                 version = Version}}.

-spec serialize_to_binary(header()) -> {ok, header_binary()}.
serialize_to_binary(H) ->
    {ok, Map} = serialize_to_map(H),
    {ok, jsx:encode(Map)}.
    %<<(H#header.height):64,
    %  (H#header.prev_hash):(?BLOCK_HEADER_HASH_BYTES*8),
    %  (H#header.root_hash):(?BLOCK_HEADER_HASH_BYTES*8),
    %  (H#header.difficulty):64,
    %  (H#header.nonce):64,
    %  (H#header.time):64,
    %  (H#header.version):16>>.

-spec deserialize_from_binary(header_binary()) -> {ok, header()}.
deserialize_from_binary(B) ->
    deserialize_from_map(jsx:decode(B, [return_maps])).

-spec hash_header(header()) -> {ok, header_hash()}.
hash_header(H) ->
    BinaryH = serialize_to_binary(H),
    {ok, aec_sha256:hash(BinaryH)}.
=======
-spec serialize_for_network(header()) ->
                                   {ok, block_header_serialized_for_network()}.
serialize_for_network(H = #header{}) ->
    %% TODO: Define serialization format.
    {ok, term_to_binary(H)}.

-spec deserialize_from_network(block_header_serialized_for_network()) ->
                                      {ok, header()}.
deserialize_from_network(H) when is_binary(H) ->
    %% TODO: Define serialization format.
    {ok, #header{} = binary_to_term(H)}.

-spec hash_network_serialization(block_header_serialized_for_network()) ->
                                        {ok, block_header_hash()}.
hash_network_serialization(H) when is_binary(H) ->
    {ok, aec_sha256:hash(H)}.

-spec hash_internal_representation(header()) -> {ok, block_header_hash()}.
hash_internal_representation(H = #header{}) ->
    {ok, HH} = serialize_for_network(H),
    hash_network_serialization(HH).
>>>>>>> 86bd1f12
<|MERGE_RESOLUTION|>--- conflicted
+++ resolved
@@ -7,20 +7,11 @@
          target/1,
          difficulty/1,
          time_in_secs/1,
-<<<<<<< HEAD
          serialize_to_map/1,
          deserialize_from_map/1,
          serialize_to_binary/1,
          deserialize_from_binary/1,
          hash_header/1]).
-=======
-         serialize_for_network/1,
-         deserialize_from_network/1,
-         hash_network_serialization/1,
-         hash_internal_representation/1]).
-
--export_type([block_header_serialized_for_network/0]).
->>>>>>> 86bd1f12
 
 -include("common.hrl").
 -include("blocks.hrl").
@@ -45,14 +36,13 @@
     Time = Header#header.time,
     aeu_time:msecs_to_secs(Time).
 
-<<<<<<< HEAD
 -spec serialize_to_map(header()) -> {ok, map()}.
 serialize_to_map(H = #header{}) ->
     Serialized =
       #{<<"height">> =>  height(H),
         <<"prev-hash">> => base64:encode(prev_hash(H)),
         <<"root-hash">> => base64:encode(H#header.root_hash),
-        <<"difficulty">> => H#header.difficulty,
+        <<"target">> => H#header.target,
         <<"nonce">> => H#header.nonce,
         <<"time">> => H#header.time,
         <<"version">> => H#header.version
@@ -64,7 +54,7 @@
       #{<<"height">> := Height,
         <<"prev-hash">> := PrevHash,
         <<"root-hash">> := RootHash,
-        <<"difficulty">> := Difficulty,
+        <<"target">> := Target,
         <<"nonce">> := Nonce,
         <<"time">> := Time,
         <<"version">> := Version 
@@ -72,7 +62,7 @@
     {ok, #header{height = Height,
                  prev_hash = base64:decode(PrevHash),
                  root_hash = base64:decode(RootHash),
-                 difficulty = Difficulty,
+                 target = Target,
                  nonce = Nonce,
                  time = Time,
                  version = Version}}.
@@ -93,30 +83,7 @@
 deserialize_from_binary(B) ->
     deserialize_from_map(jsx:decode(B, [return_maps])).
 
--spec hash_header(header()) -> {ok, header_hash()}.
+-spec hash_header(header()) -> {ok, block_header_hash()}.
 hash_header(H) ->
     BinaryH = serialize_to_binary(H),
     {ok, aec_sha256:hash(BinaryH)}.
-=======
--spec serialize_for_network(header()) ->
-                                   {ok, block_header_serialized_for_network()}.
-serialize_for_network(H = #header{}) ->
-    %% TODO: Define serialization format.
-    {ok, term_to_binary(H)}.
-
--spec deserialize_from_network(block_header_serialized_for_network()) ->
-                                      {ok, header()}.
-deserialize_from_network(H) when is_binary(H) ->
-    %% TODO: Define serialization format.
-    {ok, #header{} = binary_to_term(H)}.
-
--spec hash_network_serialization(block_header_serialized_for_network()) ->
-                                        {ok, block_header_hash()}.
-hash_network_serialization(H) when is_binary(H) ->
-    {ok, aec_sha256:hash(H)}.
-
--spec hash_internal_representation(header()) -> {ok, block_header_hash()}.
-hash_internal_representation(H = #header{}) ->
-    {ok, HH} = serialize_for_network(H),
-    hash_network_serialization(HH).
->>>>>>> 86bd1f12
